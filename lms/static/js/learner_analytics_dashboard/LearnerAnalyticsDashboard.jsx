--- conflicted
+++ resolved
@@ -12,11 +12,7 @@
 import CircleChart from './CircleChart';
 import CircleChartLegend from './CircleChartLegend';
 import GradeTable from './GradeTable';
-<<<<<<< HEAD
-// eslint-disable-next-line no-unused-vars
-=======
-// eslint-disable-next-line import/no-named-as-default, import/no-named-as-default-member
->>>>>>> 2732934e
+// eslint-disable-next-line import/no-named-as-default, import/no-named-as-default-member, no-unused-vars
 import DueDates from './DueDates';
 import Discussions from './Discussions';
 
@@ -77,10 +73,7 @@
         // eslint-disable-next-line camelcase
         grading_policy, grades, schedule, schedule_raw, week_streak, weekly_active_users, discussion_info, profile_images, passing_grade, percent_grade
     } = props;
-<<<<<<< HEAD
     // eslint-disable-next-line camelcase
-=======
->>>>>>> 2732934e
     const gradeBreakdown = grading_policy.GRADER.map(({type, weight}, index) => ({
         value: weight,
         label: type,
@@ -158,10 +151,7 @@
                 </div>
                 <div className="active-users-wrapper">
                     <span className="fa fa-user count-icon" aria-hidden="true" />
-<<<<<<< HEAD
                     {/* eslint-disable-next-line camelcase */}
-=======
->>>>>>> 2732934e
                     <span className="user-count">{weekly_active_users.toLocaleString('en', {useGrouping: true})}</span>
                     <p className="label">{getActiveUserString(weekly_active_users)}</p>
                 </div>
