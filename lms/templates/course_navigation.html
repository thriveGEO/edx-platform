## mako
<%page args="active_page=None" />

<%
if active_page == None and active_page_context is not UNDEFINED:
  # If active_page is not passed in as an argument, it may be in the context as active_page_context
  active_page = active_page_context

def url_class(url):
  if url == active_page:
    return "active"
  return ""
%>
<%! from django.core.urlresolvers import reverse %>
<%! from courseware.access import has_access %>

<nav class="${active_page} course-material">
  <div class="inner-wrapper">
    <ol class="course-tabs">
      <li class="courseware"><a href="${reverse('courseware', args=[course.id])}" class="${url_class('courseware')}">Courseware</a></li>
      <li class="info"><a href="${reverse('info', args=[course.id])}" class="${url_class('info')}">Course Info</a></li>
% if user.is_authenticated():
<<<<<<< HEAD
% if settings.MITX_FEATURES.get('ENABLE_TEXTBOOK'):
      % for index, textbook in enumerate(course.textbooks):
          <li class="book"><a href="${reverse('book', args=[course.id, index])}" class="${url_class('book')}">${textbook.title}</a></li>
      % endfor
% endif
% if settings.MITX_FEATURES.get('ENABLE_DISCUSSION_SERVICE'):
      <li class="discussion"><a href="${reverse('django_comment_client.forum.views.forum_form_discussion', args=[course.id, course.id.replace('/', '_').replace('.', '_')])}" class="${url_class('discussion')}">Discussion</a></li>
      <li class="news"><a href="${reverse('news', args=[course.id])}" class="${url_class('news')}">News</a></li>
% endif 
      
% if settings.MITX_FEATURES.get('ENABLE_DISCUSSION'):
      <li class="discussion"><a href="${reverse('questions')}">Discussion</a></li>
% endif
=======
  % if settings.MITX_FEATURES.get('ENABLE_TEXTBOOK'):
        <li class="book"><a href="${reverse('book', args=[course.id])}" class="${url_class('book')}">Textbook</a></li>
  % endif
  % if settings.MITX_FEATURES.get('ENABLE_DISCUSSION_SERVICE'):
        <li class="discussion"><a href="${reverse('django_comment_client.forum.views.forum_form_discussion', args=[course.id])}" class="${url_class('discussion')}">Discussion</a></li>
        <li class="news"><a href="${reverse('news', args=[course.id])}" class="${url_class('news')}">News</a></li>
  % endif 
  % if settings.MITX_FEATURES.get('ENABLE_DISCUSSION'):
        <li class="discussion"><a href="${reverse('questions')}">Discussion</a></li>
  % endif
>>>>>>> c89e290c
% endif
% if settings.WIKI_ENABLED:
      <li class="wiki"><a href="${reverse('course_wiki', args=[course.id])}" class="${url_class('wiki')}">Wiki</a></li>
% endif
% if user.is_authenticated():
      <li class="profile"><a href="${reverse('profile', args=[course.id])}" class="${url_class('profile')}">Profile</a></li>
% endif
% if staff_access:
      <li class="instructor"><a href="${reverse('instructor_dashboard', args=[course.id])}" class="${url_class('instructor')}">Instructor</a></li>
% endif

    </ol>
  </div>
</nav><|MERGE_RESOLUTION|>--- conflicted
+++ resolved
@@ -20,32 +20,19 @@
       <li class="courseware"><a href="${reverse('courseware', args=[course.id])}" class="${url_class('courseware')}">Courseware</a></li>
       <li class="info"><a href="${reverse('info', args=[course.id])}" class="${url_class('info')}">Course Info</a></li>
 % if user.is_authenticated():
-<<<<<<< HEAD
-% if settings.MITX_FEATURES.get('ENABLE_TEXTBOOK'):
-      % for index, textbook in enumerate(course.textbooks):
-          <li class="book"><a href="${reverse('book', args=[course.id, index])}" class="${url_class('book')}">${textbook.title}</a></li>
-      % endfor
-% endif
-% if settings.MITX_FEATURES.get('ENABLE_DISCUSSION_SERVICE'):
-      <li class="discussion"><a href="${reverse('django_comment_client.forum.views.forum_form_discussion', args=[course.id, course.id.replace('/', '_').replace('.', '_')])}" class="${url_class('discussion')}">Discussion</a></li>
-      <li class="news"><a href="${reverse('news', args=[course.id])}" class="${url_class('news')}">News</a></li>
-% endif 
-      
-% if settings.MITX_FEATURES.get('ENABLE_DISCUSSION'):
-      <li class="discussion"><a href="${reverse('questions')}">Discussion</a></li>
-% endif
-=======
   % if settings.MITX_FEATURES.get('ENABLE_TEXTBOOK'):
-        <li class="book"><a href="${reverse('book', args=[course.id])}" class="${url_class('book')}">Textbook</a></li>
+        % for index, textbook in enumerate(course.textbooks):
+            <li class="book"><a href="${reverse('book', args=[course.id, index])}" class="${url_class('book')}">${textbook.title}</a></li>
+        % endfor
   % endif
   % if settings.MITX_FEATURES.get('ENABLE_DISCUSSION_SERVICE'):
         <li class="discussion"><a href="${reverse('django_comment_client.forum.views.forum_form_discussion', args=[course.id])}" class="${url_class('discussion')}">Discussion</a></li>
         <li class="news"><a href="${reverse('news', args=[course.id])}" class="${url_class('news')}">News</a></li>
   % endif 
+        
   % if settings.MITX_FEATURES.get('ENABLE_DISCUSSION'):
         <li class="discussion"><a href="${reverse('questions')}">Discussion</a></li>
   % endif
->>>>>>> c89e290c
 % endif
 % if settings.WIKI_ENABLED:
       <li class="wiki"><a href="${reverse('course_wiki', args=[course.id])}" class="${url_class('wiki')}">Wiki</a></li>
