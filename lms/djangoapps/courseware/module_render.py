--- conflicted
+++ resolved
@@ -273,18 +273,25 @@
         module_id = module.id
         histogram = grade_histogram(module_id)
         render_histogram = len(histogram) > 0
-<<<<<<< HEAD
+
+        # TODO: fixme - no filename in module.xml in general (this code block for edx4edx)
+        # the following if block is for summer 2012 edX course development; it will change when the CMS comes online
+        if settings.MITX_FEATURES.get('DISPLAY_EDIT_LINK') and settings.DEBUG and module_xml.get('filename') is not None:
+            coursename = multicourse_settings.get_coursename_from_request(request)
+            github_url = multicourse_settings.get_course_github_url(coursename)
+            fn = module_xml.get('filename')
+            if module_xml.tag=='problem': fn = 'problems/' + fn	# grrr
+            edit_link = (github_url + '/tree/master/' + fn) if github_url is not None else None
+            if module_xml.tag=='problem': edit_link += '.xml'	# grrr
+        else:
+            edit_link = False
 
         # Cast module.definition and module.metadata to dicts so that json can dump them
         # even though they are lazily loaded
         staff_context = {'definition': json.dumps(dict(module.definition), indent=4),
                          'metadata': json.dumps(dict(module.metadata), indent=4),
                          'element_id': module.location.html_id(),
-=======
-        staff_context = {'xml': etree.tostring(module_xml), 
-                         'module_id': module_id,
-                         'edit_link': False,
->>>>>>> f2532d96
+                         'edit_link': edit_link,
                          'histogram': json.dumps(histogram),
                          'render_histogram': render_histogram,
                          'module_content': original_get_html()}
@@ -292,25 +299,6 @@
 
     module.get_html = get_html
     return module
-
-<<<<<<< HEAD
-=======
-    # the following if block is for summer 2012 edX course development; it will change when the CMS comes online
-    if settings.MITX_FEATURES.get('DISPLAY_EDIT_LINK') and settings.DEBUG and module_xml.get('filename') is not None:
-        coursename = multicourse_settings.get_coursename_from_request(request)
-        github_url = multicourse_settings.get_course_github_url(coursename)
-        fn = module_xml.get('filename')
-        if module_xml.tag=='problem': fn = 'problems/' + fn	# grrr
-        edit_link = (github_url + '/tree/master/' + fn) if github_url is not None else None
-        if module_xml.tag=='problem': edit_link += '.xml'	# grrr
-        staff_context = {'edit_link': edit_link,
-                         'xml': '', # etree.tostring(module_xml), 
-                         'render_histogram': False}
-        content += render_to_string("staff_problem_info.html", staff_context)
-        
-    context = {'content': content, 'type': module_type}
-    return context
->>>>>>> f2532d96
 
 def modx_dispatch(request, dispatch=None, id=None):
     ''' Generic view for extensions. This is where AJAX calls go.
