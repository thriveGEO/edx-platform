--- conflicted
+++ resolved
@@ -25,10 +25,7 @@
 $lightTransparentBlue: rgba(167, 192, 221, 0.3);
 
 $orange: #edbd3c;
-<<<<<<< HEAD
 $red: #b20610;
-=======
->>>>>>> 57385b8d
 $green: #108614;
 $lightGrey: #edf1f5;
 $mediumGrey: #ced2db;
