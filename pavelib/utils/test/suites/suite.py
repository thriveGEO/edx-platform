"""
A class used for defining and running test suites
"""
import sys
import subprocess

from paver import tasks
from paver.easy import sh

from pavelib.utils.process import kill_process

try:
    from pygments.console import colorize
except ImportError:
    colorize = lambda color, text: text

__test__ = False  # do not collect


class TestSuite(object):
    """
    TestSuite is a class that defines how groups of tests run.
    """
    def __init__(self, *args, **kwargs):
        self.root = args[0]
        self.subsuites = kwargs.get('subsuites', [])
        self.failed_suites = []
        self.verbosity = int(kwargs.get('verbosity', 1))
        self.skip_clean = kwargs.get('skip_clean', False)
        self.passthrough_options = kwargs.get('passthrough_options', [])

    def __enter__(self):
        """
        This will run before the test suite is run with the run_suite_tests method.
        If self.run_test is called directly, it should be run in a 'with' block to
        ensure that the proper context is created.

        Specific setup tasks should be defined in each subsuite.

        i.e. Checking for and defining required directories.
        """
        print "\nSetting up for {suite_name}".format(suite_name=self.root)
        self.failed_suites = []

    def __exit__(self, exc_type, exc_value, traceback):
        """
        This is run after the tests run with the run_suite_tests method finish.
        Specific clean up tasks should be defined in each subsuite.

        If self.run_test is called directly, it should be run in a 'with' block
        to ensure that clean up happens properly.

        i.e. Cleaning mongo after the lms tests run.
        """
        print "\nCleaning up after {suite_name}".format(suite_name=self.root)

    @property
    def cmd(self):
        """
        The command to run tests (as a string). For this base class there is none.
        """
        return None

<<<<<<< HEAD
    def generate_optimized_static_assets(self, log_dir=None):
        """
        Collect static assets using test_static_optimized.py which generates
        optimized files to a dedicated test static root. Optionally use
        a log directory for collectstatic output.
        """
        print colorize('green', "Generating optimized static assets...")
        if not log_dir:
            sh("paver update_assets --settings=test_static_optimized")
        else:
            sh("paver update_assets --settings=test_static_optimized --collect-log={log_dir}".format(
                log_dir=log_dir
            ))

=======
>>>>>>> 596a44c3
    def run_test(self):
        """
        Runs a self.cmd in a subprocess and waits for it to finish.
        It returns False if errors or failures occur. Otherwise, it
        returns True.
        """
        cmd = " ".join(self.cmd)

        if tasks.environment.dry_run:
            tasks.environment.info(cmd)
            return

        sys.stdout.write(cmd)

        msg = colorize(
            'green',
            '\n{bar}\n Running tests for {suite_name} \n{bar}\n'.format(suite_name=self.root, bar='=' * 40),
        )

        sys.stdout.write(msg)
        sys.stdout.flush()

        kwargs = {'shell': True, 'cwd': None}
        process = None

        try:
            process = subprocess.Popen(cmd, **kwargs)
            process.communicate()
        except KeyboardInterrupt:
            kill_process(process)
            sys.exit(1)
        else:
            return process.returncode == 0

    def run_suite_tests(self):
        """
        Runs each of the suites in self.subsuites while tracking failures
        """
        # Uses __enter__ and __exit__ for context
        with self:
            # run the tests for this class, and for all subsuites
            if self.cmd:
                passed = self.run_test()
                if not passed:
                    self.failed_suites.append(self)

            for suite in self.subsuites:
                suite.run_suite_tests()
                if len(suite.failed_suites) > 0:
                    self.failed_suites.extend(suite.failed_suites)

    def report_test_results(self):
        """
        Writes a list of failed_suites to sys.stderr
        """
        if len(self.failed_suites) > 0:
            msg = colorize('red', "\n\n{bar}\nTests failed in the following suites:\n* ".format(bar="=" * 48))
            msg += colorize('red', '\n* '.join([s.root for s in self.failed_suites]) + '\n\n')
        else:
            msg = colorize('green', "\n\n{bar}\nNo test failures ".format(bar="=" * 48))

        print msg

    def run(self):
        """
        Runs the tests in the suite while tracking and reporting failures.
        """
        self.run_suite_tests()

        if tasks.environment.dry_run:
            return

        self.report_test_results()

        if len(self.failed_suites) > 0:
            sys.exit(1)<|MERGE_RESOLUTION|>--- conflicted
+++ resolved
@@ -61,23 +61,6 @@
         """
         return None
 
-<<<<<<< HEAD
-    def generate_optimized_static_assets(self, log_dir=None):
-        """
-        Collect static assets using test_static_optimized.py which generates
-        optimized files to a dedicated test static root. Optionally use
-        a log directory for collectstatic output.
-        """
-        print colorize('green', "Generating optimized static assets...")
-        if not log_dir:
-            sh("paver update_assets --settings=test_static_optimized")
-        else:
-            sh("paver update_assets --settings=test_static_optimized --collect-log={log_dir}".format(
-                log_dir=log_dir
-            ))
-
-=======
->>>>>>> 596a44c3
     def run_test(self):
         """
         Runs a self.cmd in a subprocess and waits for it to finish.
